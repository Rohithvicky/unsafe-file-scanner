<?xml version='1.0' encoding='windows-1252'?>
<Wix xmlns='http://schemas.microsoft.com/wix/2006/wi'>
    <Product Name='File Integrity Monitor' Manufacturer='Achiefs LLC.' Id='*'
        UpgradeCode='5b9136b1-f19d-4af0-9efe-356fabdf1467'
<<<<<<< HEAD
        Language='1033' Codepage='1252' Version='0.4.11'>
=======
        Language='1033' Codepage='1252' Version='FIM_VERSION'>
>>>>>>> 49db90cb
        <Package Id='*' Keywords='Installer'
            Description="FIM is a Host-based file monitoring tool that performs file system analysis and real time alerting."
            Comments='FIM is an open source application, coded in Rust.'
            Manufacturer='Achiefs LLC.' InstallerVersion='200' Languages='1033'
            Compressed='yes' SummaryCodepage='1252' Platform="x64" />
        <Condition Message="This MSI installer requires administrator rights.">Privileged</Condition>
        <Media Id='1' Cabinet='fim.cab' EmbedCab='yes' CompressionLevel="high" />
        <Icon Id="ICO" SourceFile="ui/favicon.ico" />
        <Property Id="ARPPRODUCTICON" Value="ICO" />
        <Property Id="WIXUI_INSTALLDIR" Value="INSTALLDIR" />
        <Property Id="WIXUI_EXITDIALOGOPTIONALTEXT" Value="Thank you for installing FIM.
Checkout our documentation to start using it.

Please visit:
https://achiefs.com
https://github.com/Achiefs/fim/wiki" />
        <Property Id="ALLUSERS" Value="1" />

        <Directory Id='TARGETDIR' Name='SourceDir'>
            <Directory Id='ProgramFiles64Folder' Name='PFiles'>
                <Directory Id='INSTALLDIR' Name='File Integrity Monitor'>
                    <Component Id='MainExecutable' Guid='*' Win64="yes">
                        <File Id='FIMEXE' Name='fim.exe' DiskId='1' Source='fim.exe' KeyPath='yes'></File>
                        <ServiceInstall Id="fim_service_install" Name="FimService" Type="ownProcess" Start="auto" ErrorControl="normal" Description="File integrity monitoring Windows service." DisplayName="File Integrity Monitor" />
                        <ServiceControl Id="ServiceControl" Name="FimService" Stop="both" Remove="uninstall" Wait="yes" />
                    </Component>
                    <Component Id='ConfigFile' Guid='*' Win64="yes">
                        <File Id='CONFIG' Name='config.yml' DiskId='1' Source='config.yml' KeyPath='yes'></File>
                    </Component>
                </Directory>
            </Directory>
        </Directory>

        <Feature Id='Complete' Title='Fim' Level='1' Description='Complete package features.'
            Display='expand' ConfigurableDirectory='INSTALLDIR'>
            <Feature Id='MainProgram' Title='Program' Description='The main executable.' Level='1'>
                <ComponentRef Id='MainExecutable' />
                <ComponentRef Id='ConfigFile' />
            </Feature>
        </Feature>

        <UIRef Id="WixUI_InstallDir" />
        <WixVariable Id="WixUILicenseRtf" Value="license.rtf" />
        <WixVariable Id="WixUIDialogBmp" Value="ui\dialog.jpg" />
        <WixVariable Id="WixUIBannerBmp" Value="ui\banner.jpg" />
        <WixVariable Id="WixUISupportPerUser" Value="0" />
    </Product>
</Wix><|MERGE_RESOLUTION|>--- conflicted
+++ resolved
@@ -2,11 +2,7 @@
 <Wix xmlns='http://schemas.microsoft.com/wix/2006/wi'>
     <Product Name='File Integrity Monitor' Manufacturer='Achiefs LLC.' Id='*'
         UpgradeCode='5b9136b1-f19d-4af0-9efe-356fabdf1467'
-<<<<<<< HEAD
-        Language='1033' Codepage='1252' Version='0.4.11'>
-=======
         Language='1033' Codepage='1252' Version='FIM_VERSION'>
->>>>>>> 49db90cb
         <Package Id='*' Keywords='Installer'
             Description="FIM is a Host-based file monitoring tool that performs file system analysis and real time alerting."
             Comments='FIM is an open source application, coded in Rust.'
