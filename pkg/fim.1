.\" **************************************************************************
.\"       _________ _____ ____    ____
.\"      |_   ___  |_   _|_   \  /   _|
.\"        | |_  \_| | |   |   \/   |
.\"        |  _|     | |   | |\  /| |
.\"       _| |_     _| |_ _| |_\/_| |_
.\"      |_____|   |_____|_____||_____|
.\"
.\" *
.\" * Copyright (C) 2021, Achiefs, <support@achiefs.com>, et al.
.\" *
.\" * This software is licensed as described in the file copyright, which
.\" * you should have received as part of this distribution. The terms
.\" * are also available at https://github.com/Achiefs/fim/blob/main/LICENSE.
.\" *
.\" *
.\" * This software is distributed on an "AS IS" basis, WITHOUT WARRANTY OF ANY
.\" * KIND, either express or implied.
.\" *
.\" **************************************************************************
.\"
<<<<<<< HEAD
.TH fim 1 "01 Jun 2022" "FIM 0.4.11" "FIM Manual"
=======
.TH fim 1 "01 Jun 2022" "FIM FIM_VERSION" "FIM Manual"
>>>>>>> 49db90cb

.SH NAME
.B FIM
- File integrity monitoring software in Rust

.SH SYNOPSIS
.B fim

.SH DESCRIPTION
FIM is a File Integrity Monitoring tool that tracks any event performed over your files. It is capable of keeping historical data of your files. It checks the filesystem changes in the background. FIM is the fastest alternative to other software like Ossec to perform file integrity monitoring. It can be integrated with other security tools like Ossec or Wazuh. The produced data can be ingested and analyzed with tools like ElasticSearch/OpenSearch. Developed with Rust, the next generation of programming language. Some of the features provided by FIM are:

.RS
.nf
- Filesystem monitor
- Identification of changes in content, attributes, ownership or permissions
- Store logs of detected events
- Easy integration
.RE

.SH FILES
.TP
.I
/etc/fim/config.yml
.TP
.I
/usr/bin/fim
.TP
.I
/var/lib/fim/events.json
.TP
.I
/var/lib/fim/events.log

.SH DIAGNOSTICS
.PP
The activity performed using this utility is logged in the file /var/log/fim/fim.log
.PP
The events are stored in /var/lib/fim/events.json

.SH COPYRIGHT
.PP
Copyright 2021 Achiefs. All rights reserved
https://achiefs.com/

.SH CREDITS
.PP
This man page is created by the Achiefs team <support@achiefs.com>

.SH
.PP
Achiefs fim<|MERGE_RESOLUTION|>--- conflicted
+++ resolved
@@ -19,11 +19,7 @@
 .\" *
 .\" **************************************************************************
 .\"
-<<<<<<< HEAD
-.TH fim 1 "01 Jun 2022" "FIM 0.4.11" "FIM Manual"
-=======
 .TH fim 1 "01 Jun 2022" "FIM FIM_VERSION" "FIM Manual"
->>>>>>> 49db90cb
 
 .SH NAME
 .B FIM
