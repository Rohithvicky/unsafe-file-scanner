// Copyright (C) 2021, Achiefs.

// Global constants definitions
<<<<<<< HEAD
pub const VERSION: &str = "0.4.11";
=======
pub const VERSION: &str = "0.5.0";
>>>>>>> 49db90cb
pub const NETWORK_MODE: &str = "NETWORK";
pub const FILE_MODE: &str = "FILE";
pub const BOTH_MODE: &str = "BOTH";
pub const MACHINE_ID_PATH: &str = "/etc/machine-id";
const CONFIG_MACOS_PATH: &str = "/Applications/FileMonitor.app/config.yml";
const CONFIG_LINUX_PATH: &str = "/etc/fim/config.yml";
const CONFIG_WINDOWS_PATH: &str = "C:\\Program Files\\File Integrity Monitor\\config.yml";

// To parse files in yaml format
use yaml_rust::yaml::{Yaml, YamlLoader, Array};
// To use files IO operations.
use std::fs::{File, OpenOptions};
use std::io::Read;
use std::io::Write;
// To manage paths
use std::path::Path;
// To set log filter level
use simplelog::LevelFilter;
// To manage common functions
use crate::utils;
// Integrate FIM with external code
use crate::integration::Integration;

// ----------------------------------------------------------------------------

#[derive(Clone)]
pub struct Config {
    pub version: String,
    pub path: String,
    pub events_watcher: String,
    pub events_destination: String,
    pub events_max_file_checksum: usize,
    pub events_max_file_size: usize,
    pub endpoint_type: String,
    pub endpoint_address: String,
    pub endpoint_user: String,
    pub endpoint_pass: String,
    pub endpoint_token: String,
    pub events_file: String,
    pub monitor: Array,
    pub audit: Array,
    pub node: String,
    pub log_file: String,
    pub log_level: String,
    pub log_max_file_size: usize,
    pub system: String,
    pub insecure: bool
}

pub static mut TMP_EVENTS: bool = false;

impl Config {

    pub fn clone(&self) -> Self {
        Config {
            version: self.version.clone(),
            path: self.path.clone(),
            events_watcher: self.events_watcher.clone(),
            events_destination: self.events_destination.clone(),
            events_max_file_checksum: self.events_max_file_checksum,
            events_max_file_size: self.events_max_file_size,
            endpoint_type: self.endpoint_type.clone(),
            endpoint_address: self.endpoint_address.clone(),
            endpoint_user: self.endpoint_user.clone(),
            endpoint_pass: self.endpoint_pass.clone(),
            endpoint_token: self.endpoint_token.clone(),
            events_file: self.events_file.clone(),
            monitor: self.monitor.clone(),
            audit: self.audit.clone(),
            node: self.node.clone(),
            log_file: self.log_file.clone(),
            log_level: self.log_level.clone(),
            log_max_file_size: self.log_max_file_size,
            system: self.system.clone(),
            insecure: self.insecure
        }
    }

    pub fn new(system: &str, config_path: Option<&str>) -> Self {
        println!("[INFO] System detected '{}'", system);
        let cfg = match config_path {
            Some(path) => String::from(path),
            None => get_config_path(system)
        };
        println!("[INFO] Loaded config from: '{}'", cfg);
        let yaml = read_config(cfg.clone());

        // Manage null value on events->destination value
        let events_destination = match yaml[0]["events"]["destination"].as_str() {
            Some(value) => String::from(value),
            None => {
                println!("[WARN] events->destination not found in config.yml, using 'file'.");
                String::from("file")
            }
        };

        // Manage value on events->watcher value
        let events_watcher = match yaml[0]["events"]["watcher"].as_str() {
            Some(value) => match value {
                "poll"|"P"|"POLL"|"Poll" => String::from("Poll"),
                _ => String::from("Recommended")
            },
            _ => String::from("Recommended")
        };

        // Manage null value on events->file value
        let events_file = match yaml[0]["events"]["file"].as_str() {
            Some(value) => String::from(value),
            None => {
                if events_destination != *"network" {
                    println!("[ERROR] events->file not found in config.yml.");
                    panic!("events->file not found in config.yml.");
                }else{
                    String::from("Not_defined")
                }
            }
        };

        // Manage null value on events->max_file_checksum value
        let events_max_file_checksum = match yaml[0]["events"]["max_file_checksum"].as_i64() {
            Some(value) => usize::try_from(value).unwrap(),
            None => 64
        };

        // Manage null value on events->max_file_size value
        let events_max_file_size = match yaml[0]["events"]["max_file_size"].as_i64() {
            Some(value) => usize::try_from(value).unwrap(),
            None => 128
        };

        // Manage null value on events->endpoint->insecure value
        let insecure = match yaml[0]["events"]["endpoint"]["insecure"].as_bool() {
            Some(value) => value,
            None => {
                if events_destination != *"file" {
                    println!("[WARN] events->endpoint->insecure not found in config.yml, using 'false'.");
                    false
                }else{ false }
            }
        };

        // Manage null value on events->endpoint->address value
        let endpoint_address = match yaml[0]["events"]["endpoint"]["address"].as_str() {
            Some(value) => String::from(value),
            None => {
                if events_destination != *"file" {
                    println!("[ERROR] events->endpoint->address not found in config.yml.");
                    panic!("events->endpoint->address not found in config.yml.");
                }else{
                    String::from("Not_defined")
                }
            }
        };

        // Manage null value on events->endpoint->credentials->token value
        let endpoint_token = match yaml[0]["events"]["endpoint"]["credentials"]["token"].as_str() {
            Some(value) => String::from(value),
            None => String::from("Not_defined")
        };

        // Manage null value on events->endpoint->credentials->user value
        let endpoint_user = match yaml[0]["events"]["endpoint"]["credentials"]["user"].as_str() {
            Some(value) => String::from(value),
            None => {
                if events_destination != *"file" && endpoint_token.is_empty() {
                    println!("[ERROR] events->endpoint->credentials->user not found in config.yml.");
                    panic!("events->endpoint->credentials->user not found in config.yml.");
                }else{
                    String::from("Not_defined")
                }
            }
        };

        // Manage null value on events->endpoint->credentials->password value
        let endpoint_pass = match yaml[0]["events"]["endpoint"]["credentials"]["password"].as_str() {
            Some(value) => String::from(value),
            None => {
                if events_destination != *"file" && endpoint_token.is_empty()  {
                    println!("[ERROR] events->endpoint->credentials->password not found in config.yml.");
                    panic!("events->endpoint->credentials->password not found in config.yml.");
                }else{
                    String::from("Not_defined")
                }
            }
        };

        let endpoint_type = if endpoint_token != "Not_defined" {
            String::from("Splunk")
        }else if endpoint_user != "Not_defined" && endpoint_pass != "Not_defined" {
            String::from("Elastic")
        }else{
            String::from("Not_defined")
        };

        if endpoint_token == "Not_defined" && (endpoint_user == "Not_defined" ||
            endpoint_pass == "Not_defined") && events_destination != *"file" {
            println!("[ERROR] events->endpoint->credentials->[token or user and password] not found in config.yml.");
            panic!("No endpoint credentials provided in config.yml.");
        }


        // Manage null value on monitor value
        let monitor = match yaml[0]["monitor"].as_vec() {
            Some(value) => value.to_vec(),
            None => Vec::new()
        };

        // Manage null value on audit value
        let audit = match yaml[0]["audit"].as_vec() {
            Some(value) => {
                if utils::get_os() != "linux"{
                    panic!("Audit only supported in Linux systems.");
                }
                value.to_vec()
            },
            None => {
                if monitor.is_empty() {
                    panic!("Neither monitor or audit section found in config.yml.");
                };
                Vec::new()
            }
        };

        // Manage null value on node value
        let node = match yaml[0]["node"].as_str() {
            Some(value) => String::from(value),
            None => {
                match system {
                    "linux" => match utils::get_machine_id().is_empty() {
                        true => utils::get_hostname(),
                        false => utils::get_machine_id()
                    },
                    "macos" => match utils::get_machine_id().is_empty(){
                        true => utils::get_hostname(),
                        false => utils::get_machine_id()
                    }
                    _ => {
                        println!("[WARN] node not found in config.yml, using hostname.");
                        utils::get_hostname()
                    }
                }
            }
        };

        // Manage null value on log->file value
        let log_file = match yaml[0]["log"]["file"].as_str() {
            Some(value) => String::from(value),
            None => {
                println!("[ERROR] log->file not found in config.yml.");
                panic!("log->file not found in config.yml.");
            }
        };

        // Manage null value on log->level value
        let log_level = match yaml[0]["log"]["level"].as_str() {
            Some(value) => String::from(value),
            None => {
                println!("[WARN] log->level not found in config.yml, using 'info'.");
                String::from("info")
            }
        };

        // Manage null value on log->max_file_size value
        let log_max_file_size = match yaml[0]["log"]["max_file_size"].as_i64() {
            Some(value) => usize::try_from(value).unwrap(),
            None => 64
        };

        Config {
            version: String::from(VERSION),
            path: cfg,
            events_watcher,
            events_destination,
            events_max_file_checksum,
            events_max_file_size,
            endpoint_type,
            endpoint_address,
            endpoint_user,
            endpoint_pass,
            endpoint_token,
            events_file,
            monitor,
            audit,
            node,
            log_file,
            log_level,
            log_max_file_size,
            system: String::from(system),
            insecure
        }
    }

    // ------------------------------------------------------------------------

    // To process log level set on config file
    pub fn get_level_filter(&self) -> LevelFilter {
        let mut log = OpenOptions::new()
            .create(true)
            .append(true)
            .open(self.log_file.clone())
            .expect("(get_level_filter) Unable to open events log file.");

        match self.log_level.as_str() {
            "debug" | "Debug" | "DEBUG" | "D" | "d" => LevelFilter::Debug,
            "info" | "Info" | "INFO" | "I" | "i" => LevelFilter::Info,
            "error" | "Error" | "ERROR" | "E" | "e" => LevelFilter::Error,
            "warning" | "Warning" | "WARNING" | "W" | "w" | "warn" | "Warn" | "WARN" => LevelFilter::Warn,
            _ => {
                let msg = String::from("[ERROR] invalid log level from 'config.yml', using Info level.");
                println!("{}", msg);
                writeln!(log, "{}", msg).expect("[ERROR] cannot write in log file.");
                LevelFilter::Info
            }
        }
    }

    // ------------------------------------------------------------------------

    pub fn get_events_destination(&self) -> String {
        match self.events_destination.clone().as_str() {
            "both" => String::from(BOTH_MODE),
            "network" => String::from(NETWORK_MODE),
            // Default option is to log into file
            _ => String::from(FILE_MODE)
        }
    }

    // ------------------------------------------------------------------------

    pub fn get_index(&self, raw_path: &str, cwd: &str, array: Array) -> usize {
        // Iterate over monitoring paths to match ignore string and ignore event or not
        match array.iter().position(|it| {
            if !cwd.is_empty() && (raw_path.starts_with("./") || raw_path == "." || !raw_path.contains('/')) {
                utils::match_path(cwd, it["path"].as_str().unwrap())
            }else{
                utils::match_path(raw_path, it["path"].as_str().unwrap())
            }
        }){
            Some(pos) => pos,
            None => usize::MAX
        }
    }

    // ------------------------------------------------------------------------

    pub fn get_labels(&self, index: usize, array: Array) -> Vec<String> {
        match array[index]["labels"].clone().into_vec() {
            Some(labels) => labels,
            None => Vec::new()
        }.to_vec().iter().map(|element| String::from(element.as_str().unwrap()) ).collect()
    }

    // ------------------------------------------------------------------------

    pub fn match_ignore(&self, index: usize, filename: &str, array: Array) -> bool {
        match array[index]["ignore"].as_vec() {
            Some(igv) => igv.to_vec().iter().any(|ignore| filename.contains(ignore.as_str().unwrap()) ),
            None => false
        }
    }

    // ------------------------------------------------------------------------

    pub fn match_allowed(&self, index: usize, filename: &str, array: Array) -> bool {
        match array[index]["allowed"].as_vec() {
            Some(allowed) => allowed.to_vec().iter().any(|allw| filename.contains(allw.as_str().unwrap())),
            None => true
        }
    }

    // ------------------------------------------------------------------------

    // Returns if a given path and filename is in the configuration paths
    pub fn path_in(&self, raw_path: &str, cwd: &str, vector: Vec<Yaml>) -> bool {
        // Iterate over monitoring paths to match ignore string and ignore event or not
        vector.iter().any(|it| {
            if raw_path.starts_with("./") || raw_path == "." || !raw_path.contains('/') {
                utils::match_path(cwd, it["path"].as_str().unwrap())
            }else{
                utils::match_path(raw_path, it["path"].as_str().unwrap())
            }
        })
    }

    // ------------------------------------------------------------------------

    pub fn get_integrations(&self, index: usize, array: Array) -> Vec<Integration> {
        let data = match array[index]["integrations"].clone().into_vec() {
            Some(integrations) => integrations,
            None => Vec::new()
        };
        let mut integrations: Vec<Integration> = Vec::new();
        data.iter().for_each(|info|
            integrations.push(Integration::new(
                String::from(info["name"].as_str().unwrap()), 
                info["condition"]
                    .clone().into_vec().unwrap().iter().map(|element| 
                        String::from(element.as_str().unwrap()) ).collect(), 
                String::from(info["binary"].as_str().unwrap()), 
                String::from(info["script"].as_str().unwrap()), 
                String::from(info["parameters"].as_str().unwrap()) ))
        );
        integrations
    }

    // ------------------------------------------------------------------------

    pub fn get_events_file(&self) -> String {
        unsafe {
            if TMP_EVENTS {
                format!("{}.tmp", self.events_file.clone())
            }else{
                self.events_file.clone()
            }
        }
    }

}

// ----------------------------------------------------------------------------

// To read the Yaml configuration file
pub fn read_config(path: String) -> Vec<Yaml> {
    let mut file: File = File::open(path.clone())
        .unwrap_or_else(|_| panic!("(read_config): Unable to open file '{}'", path));
    let mut contents: String = String::new();

    file.read_to_string(&mut contents)
        .expect("Unable to read file");
    YamlLoader::load_from_str(&contents).unwrap()
}

// ----------------------------------------------------------------------------

pub fn get_config_path(system: &str) -> String {
    // Select directory where to load config.yml it depends on system
    let current_dir: String = utils::get_current_dir();
    if system == "windows" {
        let default_path: String = format!("{}\\config\\{}\\config.yml", current_dir, system);
        let relative_path: String = format!("{}\\..\\..\\config\\{}\\config.yml", current_dir, system);
        if Path::new(default_path.as_str()).exists() {
            default_path
        }else if Path::new(&format!("{}\\config.yml", current_dir)).exists() {
            format!("{}\\config.yml", current_dir)
        }else if Path::new(relative_path.as_str()).exists() {
            relative_path
        }else{
            String::from(CONFIG_WINDOWS_PATH)
        }
    }else{
        let default_path: String = format!("{}/config/{}/config.yml", current_dir, system);
        let relative_path: String = format!("{}/../../config/{}/config.yml", current_dir, system);
        if Path::new(default_path.as_str()).exists() {
            default_path
        }else if Path::new(&format!("{}/config.yml", current_dir)).exists() {
            format!("{}/config.yml", current_dir)
        }else if Path::new(relative_path.as_str()).exists() {
            relative_path
        }else if system == "macos" {
            String::from(CONFIG_MACOS_PATH)
        }else{
            String::from(CONFIG_LINUX_PATH)
        } 
    }
}

// ----------------------------------------------------------------------------

#[cfg(test)]
mod tests {
    use super::*;

    // ------------------------------------------------------------------------

    pub fn create_test_config(filter: &str, events_destination: &str) -> Config {
        Config {
            version: String::from(VERSION),
            path: String::from("test"),
            events_watcher: String::from("Recommended"),
            events_destination: String::from(events_destination),
            events_max_file_checksum: 64,
            events_max_file_size: 128,
            endpoint_type: String::from("Elastic"),
            endpoint_address: String::from("test"),
            endpoint_user: String::from("test"),
            endpoint_pass: String::from("test"),
            endpoint_token: String::from("test"),
            events_file: String::from("test"),
            monitor: Array::new(),
            audit: Array::new(),
            node: String::from("test"),
            log_file: String::from("./test.log"),
            log_level: String::from(filter),
            log_max_file_size: 64,
            system: String::from("test"),
            insecure: true
        }
    }

    // ------------------------------------------------------------------------

    #[test]
    fn test_clone() {
        let config = create_test_config("info", "");
        let cloned = config.clone();
        assert_eq!(config.version, cloned.version);
        assert_eq!(config.path, cloned.path);
        assert_eq!(config.events_destination, cloned.events_destination);
        assert_eq!(config.events_max_file_checksum, cloned.events_max_file_checksum);
        assert_eq!(config.events_max_file_size, cloned.events_max_file_size);
        assert_eq!(config.endpoint_type, cloned.endpoint_type);
        assert_eq!(config.endpoint_address, cloned.endpoint_address);
        assert_eq!(config.endpoint_user, cloned.endpoint_user);
        assert_eq!(config.endpoint_pass, cloned.endpoint_pass);
        assert_eq!(config.endpoint_token, cloned.endpoint_token);
        assert_eq!(config.events_file, cloned.events_file);
        assert_eq!(config.monitor, cloned.monitor);
        assert_eq!(config.audit, cloned.audit);
        assert_eq!(config.node, cloned.node);
        assert_eq!(config.log_file, cloned.log_file);
        assert_eq!(config.log_level, cloned.log_level);
        assert_eq!(config.log_max_file_size, cloned.log_max_file_size);
        assert_eq!(config.system, cloned.system);
        assert_eq!(config.insecure, cloned.insecure);
    }

    // ------------------------------------------------------------------------

    #[cfg(target_os = "windows")]
    #[test]
    fn test_new_config_windows() {
        let config = Config::new("windows", None);
        assert_eq!(config.version, String::from(VERSION));
        assert_eq!(config.events_destination, String::from("file"));
        assert_eq!(config.endpoint_address, String::from("Not_defined"));
        assert_eq!(config.endpoint_type, String::from("Not_defined"));
        assert_eq!(config.endpoint_user, String::from("Not_defined"));
        assert_eq!(config.endpoint_pass, String::from("Not_defined"));
        assert_eq!(config.endpoint_token, String::from("Not_defined"));
        assert_eq!(config.events_file, String::from("C:\\ProgramData\\fim\\events.json"));
        // monitor
        // audit
        assert_eq!(config.node, String::from("FIM"));
        assert_eq!(config.log_file, String::from("C:\\ProgramData\\fim\\fim.log"));
        assert_eq!(config.log_level, String::from("info"));
        assert_eq!(config.log_max_file_size, 64);
        assert_eq!(config.system, String::from("windows"));
        assert_eq!(config.insecure, false);
    }

    // ------------------------------------------------------------------------

    #[cfg(target_os = "windows")]
    #[test]
    fn test_new_config_windows_events_destination() {
        let config = Config::new("windows", Some("test/unit/config/windows/events_destination_none.yml"));
        assert_eq!(config.events_destination, String::from("file"));
    }

    // ------------------------------------------------------------------------

    #[cfg(target_os = "windows")]
    #[test]
    #[should_panic]
    fn test_new_config_windows_events_file() {
        Config::new("windows", Some("test/unit/config/windows/events_file_none.yml"));
    }

    // ------------------------------------------------------------------------

    #[cfg(target_os = "windows")]
    #[test]
    fn test_new_config_windows_events_destination_network() {
        let config = Config::new("windows", Some("test/unit/config/windows/events_destination_network.yml"));
        assert_eq!(config.events_file, String::from("Not_defined"));
    }

    // ------------------------------------------------------------------------

    #[cfg(target_os = "windows")]
    #[test]
    fn test_new_config_windows_events_max_file_checksum() {
        let config = Config::new("windows", Some("test/unit/config/windows/events_max_file_checksum.yml"));
        assert_eq!(config.events_max_file_checksum, 128);
    }

    // ------------------------------------------------------------------------

    #[cfg(target_os = "windows")]
    #[test]
    fn test_new_config_windows_events_max_file_size() {
        let config = Config::new("windows", Some("test/unit/config/windows/events_max_file_size.yml"));
        assert_eq!(config.events_max_file_size, 256);
    }

    // ------------------------------------------------------------------------

    #[cfg(target_os = "windows")]
    #[test]
    fn test_new_config_windows_events_endpoint_insecure() {
        let config = Config::new("windows", Some("test/unit/config/windows/events_endpoint_insecure.yml"));
        assert_eq!(config.insecure, true);
    }

    // ------------------------------------------------------------------------

    #[cfg(target_os = "windows")]
    #[test]
    fn test_new_config_windows_events_endpoint_insecure_none() {
        let config = Config::new("windows", Some("test/unit/config/windows/events_endpoint_insecure_none.yml"));
        assert_eq!(config.insecure, false);
    }

    // ------------------------------------------------------------------------

    #[cfg(target_os = "windows")]
    #[test]
    fn test_new_config_windows_events_destination_network_address() {
        let config = Config::new("windows", Some("test/unit/config/windows/events_destination_network_address.yml"));
        assert_eq!(config.endpoint_address, "0.0.0.0");
    }

    // ------------------------------------------------------------------------

    #[cfg(target_os = "windows")]
    #[test]
    #[should_panic]
    fn test_new_config_windows_events_destination_network_address_none() {
        Config::new("windows", Some("test/unit/config/windows/events_destination_network_address_none.yml"));
    }

    // ------------------------------------------------------------------------

    #[cfg(target_os = "windows")]
    #[test]
    fn test_new_config_windows_events_credentials_user() {
        let config = Config::new("windows", Some("test/unit/config/windows/events_credentials_user.yml"));
        assert_eq!(config.endpoint_user, "test_user");
    }

    // ------------------------------------------------------------------------

    #[cfg(target_os = "windows")]
    #[test]
    #[should_panic]
    fn test_new_config_windows_events_credentials_user_none() {
        Config::new("windows", Some("test/unit/config/windows/events_credentials_user_none.yml"));
    }

    // ------------------------------------------------------------------------

    #[cfg(target_os = "windows")]
    #[test]
    fn test_new_config_windows_events_credentials_password() {
        let config = Config::new("windows", Some("test/unit/config/windows/events_credentials_password.yml"));
        assert_eq!(config.endpoint_pass, "test_password");
    }

    // ------------------------------------------------------------------------

    #[cfg(target_os = "windows")]
    #[test]
    fn test_new_config_windows_events_credentials_token() {
        let config = Config::new("windows", Some("test/unit/config/windows/events_credentials_token.yml"));
        assert_eq!(config.endpoint_token, "test_token");
    }

    // ------------------------------------------------------------------------

    #[cfg(target_os = "windows")]
    #[test]
    #[should_panic]
    fn test_new_config_windows_events_credentials_password_none() {
        Config::new("windows", Some("test/unit/config/windows/events_credentials_password_none.yml"));
    }

    // ------------------------------------------------------------------------

    #[cfg(target_os = "windows")]
    #[test]
    #[should_panic]
    fn test_new_config_windows_monitor_none() {
        Config::new("windows", Some("test/unit/config/windows/monitor_none.yml"));
    }

    // ------------------------------------------------------------------------

    #[cfg(target_os = "windows")]
    #[test]
    fn test_new_config_windows_node_none() {
        let config = Config::new("windows", Some("test/unit/config/windows/node_none.yml"));
        assert_eq!(config.node, utils::get_hostname());
    }

    // ------------------------------------------------------------------------

    #[cfg(target_os = "windows")]
    #[test]
    #[should_panic]
    fn test_new_config_windows_log_file_none() {
        Config::new("windows", Some("test/unit/config/windows/log_file_none.yml"));
    }

    // ------------------------------------------------------------------------

    #[cfg(target_os = "windows")]
    #[test]
    fn test_new_config_windows_log_level_none() {
        let config = Config::new("windows", Some("test/unit/config/windows/log_level_none.yml"));
        assert_eq!(config.log_level, "info");
    }

    // ------------------------------------------------------------------------

    #[cfg(target_os = "windows")]
    #[test]
    fn test_new_config_windows_log_max_file_size_none() {
        let config = Config::new("windows", Some("test/unit/config/windows/log_max_file_size_none.yml"));
        assert_eq!(config.log_max_file_size, 64);
    }

    // ------------------------------------------------------------------------

    #[cfg(target_os = "linux")]
    #[test]
    fn test_new_config_linux_events_destination() {
        let config = Config::new("linux", Some("test/unit/config/linux/events_destination_none.yml"));
        assert_eq!(config.events_destination, String::from("file"));
    }

    // ------------------------------------------------------------------------

    #[cfg(target_os = "linux")]
    #[test]
    #[should_panic]
    fn test_new_config_linux_events_file() {
        Config::new("linux", Some("test/unit/config/linux/events_file_none.yml"));
    }

    // ------------------------------------------------------------------------

    #[cfg(target_os = "linux")]
    #[test]
    fn test_new_config_linux_events_destination_network() {
        let config = Config::new("linux", Some("test/unit/config/linux/events_destination_network.yml"));
        assert_eq!(config.events_file, String::from("Not_defined"));
    }

    // ------------------------------------------------------------------------

    #[cfg(target_os = "linux")]
    #[test]
    fn test_new_config_linux_events_max_file_checksum() {
        let config = Config::new("linux", Some("test/unit/config/linux/events_max_file_checksum.yml"));
        assert_eq!(config.events_max_file_checksum, 128);
    }

    // ------------------------------------------------------------------------

    #[cfg(target_os = "linux")]
    #[test]
    fn test_new_config_linux_events_max_file_size() {
        let config = Config::new("linux", Some("test/unit/config/linux/events_max_file_size.yml"));
        assert_eq!(config.events_max_file_size, 256);
    }

    // ------------------------------------------------------------------------

    #[cfg(target_os = "linux")]
    #[test]
    fn test_new_config_linux_events_endpoint_insecure() {
        let config = Config::new("linux", Some("test/unit/config/linux/events_endpoint_insecure.yml"));
        assert_eq!(config.insecure, true);
    }

    // ------------------------------------------------------------------------

    #[cfg(target_os = "linux")]
    #[test]
    fn test_new_config_linux_events_endpoint_insecure_none() {
        let config = Config::new("linux", Some("test/unit/config/linux/events_endpoint_insecure_none.yml"));
        assert_eq!(config.insecure, false);
    }

    // ------------------------------------------------------------------------

    #[cfg(target_os = "linux")]
    #[test]
    fn test_new_config_linux_events_destination_network_address() {
        let config = Config::new("linux", Some("test/unit/config/linux/events_destination_network_address.yml"));
        assert_eq!(config.endpoint_address, "0.0.0.0");
    }

    // ------------------------------------------------------------------------

    #[cfg(target_os = "linux")]
    #[test]
    #[should_panic]
    fn test_new_config_linux_events_destination_network_address_none() {
        Config::new("linux", Some("test/unit/config/linux/events_destination_network_address_none.yml"));
    }

    // ------------------------------------------------------------------------

    #[cfg(target_os = "linux")]
    #[test]
    fn test_new_config_linux_events_credentials_user() {
        let config = Config::new("linux", Some("test/unit/config/linux/events_credentials_user.yml"));
        assert_eq!(config.endpoint_user, "test_user");
    }

    // ------------------------------------------------------------------------

    #[cfg(target_os = "linux")]
    #[test]
    #[should_panic]
    fn test_new_config_linux_events_credentials_user_none() {
        Config::new("linux", Some("test/unit/config/linux/events_credentials_user_none.yml"));
    }

    // ------------------------------------------------------------------------

    #[cfg(target_os = "linux")]
    #[test]
    fn test_new_config_linux_events_credentials_password() {
        let config = Config::new("linux", Some("test/unit/config/linux/events_credentials_password.yml"));
        assert_eq!(config.endpoint_pass, "test_password");
    }

    // ------------------------------------------------------------------------

    #[cfg(target_os = "linux")]
    #[test]
    fn test_new_config_linux_events_credentials_token() {
        let config = Config::new("linux", Some("test/unit/config/linux/events_credentials_token.yml"));
        assert_eq!(config.endpoint_token, "test_token");
    }

    // ------------------------------------------------------------------------

    #[cfg(target_os = "linux")]
    #[test]
    #[should_panic]
    fn test_new_config_linux_events_credentials_password_none() {
        Config::new("linux", Some("test/unit/config/linux/events_credentials_password_none.yml"));
    }

    // ------------------------------------------------------------------------

    #[cfg(target_os = "linux")]
    #[test]
    fn test_new_config_linux_monitor_none() {
        let config = Config::new("linux", Some("test/unit/config/linux/monitor_none.yml"));
        assert_eq!(config.monitor, Vec::new());
    }

    // ------------------------------------------------------------------------

    #[cfg(target_os = "linux")]
    #[test]
    fn test_new_config_linux_audit_none() {
        let config = Config::new("linux", Some("test/unit/config/linux/audit_none.yml"));
        assert_eq!(config.audit, Vec::new());
    }

    // ------------------------------------------------------------------------

    #[cfg(target_os = "linux")]
    #[test]
    #[should_panic]
    fn test_new_config_linux_audit_and_monitor_none() {
        Config::new("linux", Some("test/unit/config/linux/audit_and_monitor_none.yml"));
    }

    // ------------------------------------------------------------------------

    #[cfg(target_os = "linux")]
    #[test]
    fn test_new_config_linux_node_none() {
        let config = Config::new("linux", Some("test/unit/config/linux/node_none.yml"));
        let machine_id = utils::get_machine_id();
        match machine_id.is_empty(){
            true => assert_eq!(config.node, utils::get_hostname()),
            false => assert_eq!(config.node, machine_id)
        }
    }

    // ------------------------------------------------------------------------

    #[cfg(target_os = "linux")]
    #[test]
    #[should_panic]
    fn test_new_config_linux_log_file_none() {
        Config::new("linux", Some("test/unit/config/linux/log_file_none.yml"));
    }

    // ------------------------------------------------------------------------

    #[cfg(target_os = "linux")]
    #[test]
    fn test_new_config_linux_log_level_none() {
        let config = Config::new("linux", Some("test/unit/config/linux/log_level_none.yml"));
        assert_eq!(config.log_level, "info");
    }

    // ------------------------------------------------------------------------

    #[cfg(target_os = "linux")]
    #[test]
    fn test_new_config_linux_log_max_file_size_none() {
        let config = Config::new("linux", Some("test/unit/config/linux/log_max_file_size_none.yml"));
        assert_eq!(config.log_max_file_size, 64);
    }

    // ------------------------------------------------------------------------

    #[cfg(target_os = "linux")]
    #[test]
    fn test_new_config_linux() {
        if utils::get_os() == "linux" {
            let config = Config::new("linux", None);
            assert_eq!(config.version, String::from(VERSION));
            assert_eq!(config.events_destination, String::from("file"));
            assert_eq!(config.endpoint_type, String::from("Not_defined"));
            assert_eq!(config.endpoint_address, String::from("Not_defined"));
            assert_eq!(config.endpoint_user, String::from("Not_defined"));
            assert_eq!(config.endpoint_pass, String::from("Not_defined"));
            assert_eq!(config.endpoint_token, String::from("Not_defined"));
            assert_eq!(config.events_file, String::from("/var/lib/fim/events.json"));
            // monitor
            // audit
            assert_eq!(config.node, String::from("FIM"));
            assert_eq!(config.log_file, String::from("/var/log/fim/fim.log"));
            assert_eq!(config.log_level, String::from("info"));
            assert_eq!(config.log_max_file_size, 64);
            assert_eq!(config.system, String::from("linux"));
            assert_eq!(config.insecure, false);
        }
    }

    // ------------------------------------------------------------------------

    #[cfg(target_os = "macos")]
    #[test]
    fn test_new_config_macos() {
        let config = Config::new("macos", None);
        assert_eq!(config.version, String::from(VERSION));
        assert_eq!(config.events_destination, String::from("file"));
        assert_eq!(config.endpoint_type, String::from("Not_defined"));
        assert_eq!(config.endpoint_address, String::from("Not_defined"));
        assert_eq!(config.endpoint_user, String::from("Not_defined"));
        assert_eq!(config.endpoint_pass, String::from("Not_defined"));
        assert_eq!(config.endpoint_token, String::from("Not_defined"));
        assert_eq!(config.events_file, String::from("/var/lib/fim/events.json"));
        // monitor
        // audit
        assert_eq!(config.node, String::from("FIM"));
        assert_eq!(config.log_file, String::from("/var/log/fim/fim.log"));
        assert_eq!(config.log_level, String::from("info"));
        assert_eq!(config.log_max_file_size, 64);
        assert_eq!(config.system, String::from("macos"));
        assert_eq!(config.insecure, false);
    }

    // ------------------------------------------------------------------------

    #[test]
    fn test_get_level_filter_info() {
        let filter = LevelFilter::Info;
        assert_eq!(create_test_config("info", "").get_level_filter(), filter);
        assert_eq!(create_test_config("Info", "").get_level_filter(), filter);
        assert_eq!(create_test_config("INFO", "").get_level_filter(), filter);
        assert_eq!(create_test_config("I", "").get_level_filter(), filter);
        assert_eq!(create_test_config("i", "").get_level_filter(), filter);
    }

    // ------------------------------------------------------------------------

    #[test]
    fn test_get_level_filter_debug() {
        let filter = LevelFilter::Debug;
        assert_eq!(create_test_config("debug", "").get_level_filter(), filter);
        assert_eq!(create_test_config("Debug", "").get_level_filter(), filter);
        assert_eq!(create_test_config("DEBUG", "").get_level_filter(), filter);
        assert_eq!(create_test_config("D", "").get_level_filter(), filter);
        assert_eq!(create_test_config("d", "").get_level_filter(), filter);
    }

    // ------------------------------------------------------------------------

    #[test]
    fn test_get_level_filter_error() {
        let filter = LevelFilter::Error;
        assert_eq!(create_test_config("error", "").get_level_filter(), filter);
        assert_eq!(create_test_config("Error", "").get_level_filter(), filter);
        assert_eq!(create_test_config("ERROR", "").get_level_filter(), filter);
        assert_eq!(create_test_config("E", "").get_level_filter(), filter);
        assert_eq!(create_test_config("e", "").get_level_filter(), filter);
    }

    // ------------------------------------------------------------------------

    #[test]
    fn test_get_level_filter_warning() {
        let filter = LevelFilter::Warn;
        assert_eq!(create_test_config("warning", "").get_level_filter(), filter);
        assert_eq!(create_test_config("Warning", "").get_level_filter(), filter);
        assert_eq!(create_test_config("WARNING", "").get_level_filter(), filter);
        assert_eq!(create_test_config("W", "").get_level_filter(), filter);
        assert_eq!(create_test_config("w", "").get_level_filter(), filter);
        assert_eq!(create_test_config("warn", "").get_level_filter(), filter);
        assert_eq!(create_test_config("Warn", "").get_level_filter(), filter);
        assert_eq!(create_test_config("WARN", "").get_level_filter(), filter);
    }

    // ------------------------------------------------------------------------

    #[test]
    fn test_get_level_filter_bad() {
        let filter = LevelFilter::Info;
        assert_eq!(create_test_config("bad", "").get_level_filter(), filter);
        assert_eq!(create_test_config("BAD", "").get_level_filter(), filter);
        assert_eq!(create_test_config("B", "").get_level_filter(), filter);
        assert_eq!(create_test_config("b", "").get_level_filter(), filter);
        assert_eq!(create_test_config("test", "").get_level_filter(), filter);
        assert_eq!(create_test_config("", "").get_level_filter(), filter);
        assert_eq!(create_test_config("_", "").get_level_filter(), filter);
        assert_eq!(create_test_config("?", "").get_level_filter(), filter);
        assert_eq!(create_test_config("=", "").get_level_filter(), filter);
        assert_eq!(create_test_config("/", "").get_level_filter(), filter);
        assert_eq!(create_test_config(".", "").get_level_filter(), filter);
        assert_eq!(create_test_config(":", "").get_level_filter(), filter);
        assert_eq!(create_test_config(";", "").get_level_filter(), filter);
        assert_eq!(create_test_config("!", "").get_level_filter(), filter);
        assert_eq!(create_test_config("''", "").get_level_filter(), filter);
        assert_eq!(create_test_config("[]", "").get_level_filter(), filter);
    }

    // ------------------------------------------------------------------------

    #[test]
    fn test_get_events_destination() {
        assert_eq!(create_test_config("info", "both").get_events_destination(), String::from(BOTH_MODE));
        assert_eq!(create_test_config("info", "network").get_events_destination(), String::from(NETWORK_MODE));
        assert_eq!(create_test_config("info", "file").get_events_destination(), String::from(FILE_MODE));
        assert_eq!(create_test_config("info", "").get_events_destination(), String::from(FILE_MODE));
        assert_eq!(create_test_config("info", "?").get_events_destination(), String::from(FILE_MODE));
    }

    // ------------------------------------------------------------------------

    #[test]
    fn test_read_config_unix() {
        let yaml = read_config(String::from("config/linux/config.yml"));

        assert_eq!(yaml[0]["node"].as_str().unwrap(), "FIM");
        assert_eq!(yaml[0]["events"]["destination"].as_str().unwrap(), "file");
        assert_eq!(yaml[0]["events"]["file"].as_str().unwrap(), "/var/lib/fim/events.json");

        assert_eq!(yaml[0]["monitor"][0]["path"].as_str().unwrap(), "/bin/");
        assert_eq!(yaml[0]["monitor"][1]["path"].as_str().unwrap(), "/usr/bin/");
        assert_eq!(yaml[0]["monitor"][1]["labels"][0].as_str().unwrap(), "usr/bin");
        assert_eq!(yaml[0]["monitor"][1]["labels"][1].as_str().unwrap(), "linux");
        assert_eq!(yaml[0]["monitor"][2]["path"].as_str().unwrap(), "/etc");
        assert_eq!(yaml[0]["monitor"][2]["labels"][0].as_str().unwrap(), "etc");
        assert_eq!(yaml[0]["monitor"][2]["labels"][1].as_str().unwrap(), "linux");

        assert_eq!(yaml[0]["log"]["file"].as_str().unwrap(), "/var/log/fim/fim.log");
        assert_eq!(yaml[0]["log"]["level"].as_str().unwrap(), "info");
    }

    // ------------------------------------------------------------------------

    #[cfg(target_os = "windows")]
    #[test]
    fn test_read_config_windows() {
        let yaml = read_config(String::from("config/windows/config.yml"));

        assert_eq!(yaml[0]["node"].as_str().unwrap(), "FIM");
        assert_eq!(yaml[0]["events"]["destination"].as_str().unwrap(), "file");
        assert_eq!(yaml[0]["events"]["file"].as_str().unwrap(), "C:\\ProgramData\\fim\\events.json");

        assert_eq!(yaml[0]["monitor"][0]["path"].as_str().unwrap(), "C:\\Program Files\\");
        assert_eq!(yaml[0]["monitor"][0]["labels"][0].as_str().unwrap(), "Program Files");
        assert_eq!(yaml[0]["monitor"][0]["labels"][1].as_str().unwrap(), "windows");
        assert_eq!(yaml[0]["monitor"][1]["path"].as_str().unwrap(), "C:\\Users\\");
        assert_eq!(yaml[0]["monitor"][1]["labels"][0].as_str().unwrap(), "Users");
        assert_eq!(yaml[0]["monitor"][1]["labels"][1].as_str().unwrap(), "windows");

        assert_eq!(yaml[0]["log"]["file"].as_str().unwrap(), "C:\\ProgramData\\fim\\fim.log");
        assert_eq!(yaml[0]["log"]["level"].as_str().unwrap(), "info");
    }

    // ------------------------------------------------------------------------

    #[test]
    #[should_panic(expected = "NotFound")]
    fn test_read_config_panic() {
        read_config(String::from("NotFound"));
    }

    // ------------------------------------------------------------------------

    #[test]
    #[should_panic(expected = "ScanError")]
    fn test_read_config_panic_not_config() {
        read_config(String::from("README.md"));
    }

    // ------------------------------------------------------------------------

    #[cfg(not(target_os = "windows"))]
    #[test]
    fn test_get_config_path_unix() {
        let current_dir = utils::get_current_dir();
        let default_path_linux = format!("{}/config/linux/config.yml", current_dir);
        let default_path_macos = format!("{}/config/macos/config.yml", current_dir);
        assert_eq!(get_config_path("linux"), default_path_linux);
        assert_eq!(get_config_path("macos"), default_path_macos);
    }

    // ------------------------------------------------------------------------

    #[cfg(target_os = "windows")]
    #[test]
    fn test_get_config_path_windows() {
        let current_dir = utils::get_current_dir();
        let default_path_windows = format!("{}\\config\\windows\\config.yml", current_dir);
        assert_eq!(get_config_path("windows"), default_path_windows);
    }

    // ------------------------------------------------------------------------

    #[test]
    fn test_path_in() {
        let config = Config::new(&utils::get_os(), None);
        if utils::get_os() == "linux" {
            assert!(config.path_in("/bin/", "", config.monitor.clone()));
            assert!(config.path_in("/bin", "", config.monitor.clone()));
            assert!(config.path_in("/bin/test", "", config.monitor.clone()));
            assert!(!config.path_in("/test", "", config.monitor.clone()));
            assert!(config.path_in("/tmp", "", config.audit.clone()));
            assert!(config.path_in("/tmp/", "", config.audit.clone()));
            assert!(config.path_in("./", "/tmp", config.audit.clone()));
            assert!(config.path_in("./", "/tmp/", config.audit.clone()));
            assert!(!config.path_in("./", "/test", config.audit.clone()));
            assert!(config.path_in("./", "/tmp/test", config.audit.clone()));
        }
    }

    // ------------------------------------------------------------------------

    #[test]
    fn test_get_index() {
        let config = Config::new(&utils::get_os(), None);
        if utils::get_os() == "linux" {
            assert_eq!(config.get_index("/bin/", "", config.monitor.clone()), 0);
            assert_eq!(config.get_index("./", "/bin", config.monitor.clone()), 0);
            assert_eq!(config.get_index("/usr/bin/", "", config.monitor.clone()), 1);
            assert_eq!(config.get_index("/etc", "", config.monitor.clone()), 2);
            assert_eq!(config.get_index("/test", "", config.monitor.clone()), usize::MAX);
            assert_eq!(config.get_index("./", "/test", config.monitor.clone()), usize::MAX);
            assert_eq!(config.get_index("/tmp", "", config.audit.clone()), 0);
            assert_eq!(config.get_index("/test", "", config.audit.clone()), usize::MAX);
            assert_eq!(config.get_index("./", "/tmp", config.audit.clone()), 0);
            assert_eq!(config.get_index("./", "/test", config.audit.clone()), usize::MAX);
        }
    }

    // ------------------------------------------------------------------------

    #[test]
    fn test_get_labels() {
        let config = Config::new(&utils::get_os(), None);
        if utils::get_os() == "windows" {
            let labels = config.get_labels(0, config.monitor.clone());
            assert_eq!(labels[0], "Program Files");
            assert_eq!(labels[1], "windows");
        }else if utils::get_os() == "macos"{
            let labels = config.get_labels(2, config.monitor.clone());
            assert_eq!(labels[0], "usr/bin");
            assert_eq!(labels[1], "macos");
        }else{
            let labels = config.get_labels(1, config.monitor.clone());
            assert_eq!(labels[0], "usr/bin");
            assert_eq!(labels[1], "linux");

            let labels = config.get_labels(0, config.audit.clone());
            assert_eq!(labels[0], "tmp");
            assert_eq!(labels[1], "linux");
        }
    }

    // ------------------------------------------------------------------------

    #[test]
    fn test_match_ignore() {
        let config = Config::new(&utils::get_os(), None);
        if utils::get_os() == "linux" {
            assert!(config.match_ignore(0, "file.swp", config.audit.clone()));
            assert!(!config.match_ignore(0, "file.txt", config.audit.clone()));
        }
    }

    // ------------------------------------------------------------------------

    #[test]
    fn test_match_allowed() {
        if utils::get_os() == "windows" {
            let config = Config::new(&utils::get_os(), Some("test/unit/config/windows/monitor_allowed.yml"));
            assert!(!config.match_allowed(1, "file.swp", config.monitor.clone()));
            assert!(config.match_allowed(1, "file.txt", config.monitor.clone()));
        } else if utils::get_os() == "linux" {
            let config = Config::new(&utils::get_os(), Some("test/unit/config/linux/monitor_allowed.yml"));
            assert!(!config.match_allowed(2, "file.swp", config.monitor.clone()));
            assert!(config.match_allowed(2, "file.txt", config.monitor.clone()));

            let config_audit = Config::new(&utils::get_os(), Some("test/unit/config/linux/audit_allowed.yml"));
            assert!(!config_audit.match_allowed(0, "file.swp", config_audit.audit.clone()));
            assert!(config_audit.match_allowed(0, "file.txt", config_audit.audit.clone()));
        }
    }

    // ------------------------------------------------------------------------

    #[test]
    fn test_get_integrations() {
        let os = utils::get_os();
        let config = Config::new(&os,
            Some(format!("test/unit/config/{}/monitor_integration.yml", os)
                .as_str())
        );
        if os.clone() == "windows" {
            let integrations = config.get_integrations(2, config.monitor.clone());
            assert_eq!(integrations.len(), 1);
        }else if os.clone() == "macos"{
            let integrations = config.get_integrations(2, config.monitor.clone());
            assert_eq!(integrations.len(), 1);
        }else{
            let integrations_monitor = config.get_integrations(2, config.monitor.clone());
            assert_eq!(integrations_monitor.len(), 1);

            // Not implemented yet
            //let integrations_audit = config.get_integrations(2, config.audit.clone());
            //assert_eq!(integrations_audit.len(), 1);
        }
    }

    // ------------------------------------------------------------------------

    #[test]
    fn test_new_config_watcher() {
        let config = Config::new("windows", Some("test/unit/config/windows/events_watcher.yml"));
        assert_eq!(config.events_watcher, "Poll");
    }

}<|MERGE_RESOLUTION|>--- conflicted
+++ resolved
@@ -1,11 +1,7 @@
 // Copyright (C) 2021, Achiefs.
 
 // Global constants definitions
-<<<<<<< HEAD
-pub const VERSION: &str = "0.4.11";
-=======
 pub const VERSION: &str = "0.5.0";
->>>>>>> 49db90cb
 pub const NETWORK_MODE: &str = "NETWORK";
 pub const FILE_MODE: &str = "FILE";
 pub const BOTH_MODE: &str = "BOTH";
