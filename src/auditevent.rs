// Copyright (C) 2022, Achiefs.

use std::fmt;
use std::fs::OpenOptions;
use std::io::Write;
use std::time::Duration;
use log::*;
use serde_json::{json, to_string};
use reqwest::Client;
use std::collections::HashMap;


use crate::config;
use crate::utils;
use crate::hash;

// ----------------------------------------------------------------------------

pub struct Event {
    pub id: String,
    pub timestamp: String,
    pub hostname: String,
    pub node: String,
    pub version: String,
    pub path: String,
    pub file: String,
    pub size: u64,
    pub labels: Vec<String>,
    pub operation: String,
    pub checksum: String,
    pub fpid: u32,
    pub system: String,
    pub command: String,

    pub ogid: String,
    pub rdev: String,
    pub proctitle: String,
    pub cap_fver: String,
    pub inode: String,
    pub cap_fp: String,
    pub cap_fe: String,
    pub item: String,
    pub cap_fi: String,
    pub dev: String,
    pub mode: String,
    pub cap_frootid: String,
    pub ouid: String,
    pub paths: Vec<HashMap<String, String>>,
    pub cwd: String,
    pub syscall: String,
    pub ppid: String,
    pub comm: String,
    pub fsuid: String,
    pub pid: String,
    pub a0: String,
    pub a1: String,
    pub a2: String,
    pub a3: String,
    pub arch: String,
    pub auid: String,
    pub items: String,
    pub gid: String,
    pub euid: String,
    pub sgid: String,
    pub uid: String,
    pub tty: String,
    pub success: String,
    pub exit: String,
    pub ses: String,
    pub key: String,
    pub suid: String,
    pub egid: String,
    pub fsgid: String,
    pub exe: String,
    pub source: String,
}

impl Event {
    pub fn new() -> Self {
        let empty = String::from("0");
        Event{
            id: empty.clone(), timestamp: empty.clone(), hostname: empty.clone(),
            node: empty.clone(), version: empty.clone(), path: empty.clone(),
            file: empty.clone(), size: 0, labels: Vec::new(), operation: empty.clone(),
            checksum: empty.clone(), fpid: 0, system: empty.clone(),
            command: empty.clone(), ogid: empty.clone(), rdev: empty.clone(),
            proctitle: empty.clone(), cap_fver: empty.clone(),
            inode: empty.clone(), cap_fp: empty.clone(), cap_fe: empty.clone(),
            item: empty.clone(), cap_fi: empty.clone(), dev: empty.clone(),
            mode: empty.clone(), cap_frootid: empty.clone(), ouid: empty.clone(),
            paths: Vec::new(), cwd: empty.clone(), syscall: empty.clone(),
            ppid: empty.clone(), comm: empty.clone(), fsuid: empty.clone(),
            pid: empty.clone(), a0: empty.clone(), a1: empty.clone(),
            a2: empty.clone(), a3: empty.clone(), arch: empty.clone(),
            auid: empty.clone(), items: empty.clone(), gid: empty.clone(),
            euid: empty.clone(), sgid: empty.clone(), uid: empty.clone(),
            tty: empty.clone(), success: empty.clone(), exit: empty.clone(),
            ses: empty.clone(), key: empty.clone(), suid: empty.clone(),
            egid: empty.clone(), fsgid: empty.clone(), exe: empty.clone(),
            source: empty,
        }
    }

    // ------------------------------------------------------------------------

    pub fn from(syscall: HashMap<String, String>,
        cwd: HashMap<String, String>, proctitle: HashMap<String, String>,
        paths: Vec<HashMap<String, String>>,
        config: config::Config) -> Self {

        let parent = get_parent(paths.clone(),  cwd["cwd"].as_str(), config.clone());
        let path = get_item_path(paths.clone(), cwd["cwd"].as_str(), config.clone());

        let command = if proctitle["proctitle"].contains('/') ||
            proctitle["proctitle"].contains("bash") {
            proctitle["proctitle"].clone()
        }else{
            hash::hex_to_ascii(proctitle["proctitle"].clone())
        };

        let clean_timestamp: String = String::from(proctitle["msg"].clone()
            .replace("audit(", "")
            .replace('.', "")
            .split(':').collect::<Vec<&str>>()[0]); // Getting the 13 digits timestamp

        let event_path = parent["name"].clone();
        let index = config.get_index(event_path.as_str(),
            cwd["cwd"].as_str(), config.audit.clone().to_vec());
        let labels = config.get_labels(index, config.audit.clone());

        Event{
            id: utils::get_uuid(),
            proctitle: proctitle["proctitle"].clone(),
            command,
            timestamp: clean_timestamp,
            hostname: utils::get_hostname(),
            node: config.node,
            version: String::from(config::VERSION),
            labels,
            operation: utils::get_field(path.clone(), "nametype"),
            path: utils::clean_path(&event_path),
            file: utils::get_filename_path(path["name"].clone().as_str()),
            size: utils::get_file_size(path["name"].clone().as_str()),
            checksum: hash::get_checksum(format!("{}/{}",
                parent["name"].clone(), path["name"].clone()),
                config.events_max_file_checksum),
            fpid: utils::get_pid(),
            system: utils::get_os(),


            ogid: get_field(path.clone(), "ogid"),
            rdev: get_field(path.clone(), "rdev"),
            cap_fver: get_field(path.clone(), "cap_fver"),
            inode: get_field(path.clone(), "inode"),
            cap_fp: get_field(path.clone(), "cap_fp"),
            cap_fe: get_field(path.clone(), "cap_fe"),
            item: get_field(path.clone(), "item"),
            cap_fi: get_field(path.clone(), "cap_fi"),
            dev: get_field(path.clone(), "dev"),
            mode: get_field(path.clone(), "mode"),
            cap_frootid: get_field(path.clone(), "cap_frootid"),
            ouid: get_field(path.clone(), "ouid"),

            paths,
            cwd: cwd["cwd"].clone(),

            syscall: syscall["syscall"].clone(),
            ppid: syscall["ppid"].clone(),
            comm: syscall["comm"].clone(),
            fsuid: syscall["fsuid"].clone(),
            pid: syscall["pid"].clone(),
            a0: syscall["a0"].clone(),
            a1: syscall["a1"].clone(),
            a2: syscall["a2"].clone(),
            a3: syscall["a3"].clone(),
            arch: syscall["arch"].clone(),
            auid: syscall["auid"].clone(),
            items: syscall["items"].clone(),
            gid: syscall["gid"].clone(),
            euid: syscall["euid"].clone(),
            sgid: syscall["sgid"].clone(),
            uid: syscall["uid"].clone(),
            tty: syscall["tty"].clone(),
            success: syscall["success"].clone(),
            exit: syscall["exit"].clone(),
            ses: syscall["ses"].clone(),
            key: syscall["key"].clone(),
            suid: syscall["suid"].clone(),
            egid: syscall["egid"].clone(),
            fsgid: syscall["fsgid"].clone(),
            exe: syscall["exe"].clone(),
            source: String::from("audit")
        }
    }

    // ------------------------------------------------------------------------

    pub fn clone(&self) -> Self {
        Event {
            id: self.id.clone(),
            timestamp: self.timestamp.clone(),
            hostname: self.hostname.clone(),
            node: self.node.clone(),
            version: self.version.clone(),
            path: self.path.clone(),
            file: self.file.clone(),
            size: self.size,
            labels: self.labels.clone(),
            operation: self.operation.clone(),
            checksum: self.checksum.clone(),
            fpid: self.fpid,
            system: self.system.clone(),
            command: self.command.clone(),
            ogid: self.ogid.clone(),
            rdev: self.rdev.clone(),
            proctitle: self.proctitle.clone(),
            cap_fver: self.cap_fver.clone(),
            inode: self.inode.clone(),
            cap_fp: self.cap_fp.clone(),
            cap_fe: self.cap_fe.clone(),
            item: self.item.clone(),
            cap_fi: self.cap_fi.clone(),
            dev: self.dev.clone(),
            mode: self.mode.clone(),
            cap_frootid: self.cap_frootid.clone(),
            ouid: self.ouid.clone(),
            paths: self.paths.clone(),
            cwd: self.cwd.clone(),
            syscall: self.syscall.clone(),
            ppid: self.ppid.clone(),
            comm: self.comm.clone(),
            fsuid: self.fsuid.clone(),
            pid: self.pid.clone(),
            a0: self.a0.clone(),
            a1: self.a1.clone(),
            a2: self.a2.clone(),
            a3: self.a3.clone(),
            arch: self.arch.clone(),
            auid: self.auid.clone(),
            items: self.items.clone(),
            gid: self.gid.clone(),
            euid: self.euid.clone(),
            sgid: self.sgid.clone(),
            uid: self.uid.clone(),
            tty: self.tty.clone(),
            success: self.success.clone(),
            exit: self.exit.clone(),
            ses: self.ses.clone(),
            key: self.key.clone(),
            suid: self.suid.clone(),
            egid: self.egid.clone(),
            fsgid: self.fsgid.clone(),
            exe: self.exe.clone(),
            source: self.source.clone(),
        }
    }

    // ------------------------------------------------------------------------

    pub fn is_empty(&self) -> bool { self.path == *"" }

    // ------------------------------------------------------------------------

    fn get_json(&self) -> serde_json::Value {
        json!({
            "id": self.id.clone(),
            "timestamp": self.timestamp.clone(),
            "hostname": self.hostname.clone(),
            "node": self.node.clone(),
            "version": self.version.clone(),
            "path": self.path.clone(),
            "file": self.file.clone(),
            "file_size": self.size.clone(),
            "labels": self.labels.clone(),
            "operation": self.operation.clone(),
            "checksum": self.checksum.clone(),
            "fpid": self.fpid.clone(),
            "system": self.system.clone(),
            "command": self.command.clone(),

            "ogid": self.ogid.clone(),
            "rdev": self.rdev.clone(),
            "proctitle": self.proctitle.clone(),
            "cap_fver": self.cap_fver.clone(),
            "inode": self.inode.clone(),
            "cap_fp": self.cap_fp.clone(),
            "cap_fe": self.cap_fe.clone(),
            "item": self.item.clone(),
            "cap_fi": self.cap_fi.clone(),
            "dev": self.dev.clone(),
            "mode": self.mode.clone(),
            "cap_frootid": self.cap_frootid.clone(),
            "ouid": self.ouid.clone(),
            "paths": self.paths.clone(),
            "cwd": self.cwd.clone(),
            "syscall": self.syscall.clone(),
            "ppid": self.ppid.clone(),
            "comm": self.comm.clone(),
            "fsuid": self.fsuid.clone(),
            "pid": self.pid.clone(),
            "a0": self.a0.clone(),
            "a1": self.a1.clone(),
            "a2": self.a2.clone(),
            "a3": self.a3.clone(),
            "arch": self.arch.clone(),
            "auid": self.auid.clone(),
            "items": self.items.clone(),
            "gid": self.gid.clone(),
            "euid": self.euid.clone(),
            "sgid": self.sgid.clone(),
            "uid": self.uid.clone(),
            "tty": self.tty.clone(),
            "success": self.success.clone(),
            "exit": self.exit.clone(),
            "ses": self.ses.clone(),
            "key": self.key.clone(),
            "suid": self.suid.clone(),
            "egid": self.egid.clone(),
            "fsgid": self.fsgid.clone(),
            "exe": self.exe.clone(),
            "source": self.source.clone()
        })
    }

    // ------------------------------------------------------------------------

    // Get formatted string with all required data
    fn format_json(&self) -> String { to_string(&self.get_json()).unwrap() }

    // ------------------------------------------------------------------------

    // Function to write the received events to file
    pub fn log(&self, file: &str){
        let mut events_file = OpenOptions::new()
            .create(true)
            .append(true)
            .open(file)
            .expect("(auditevent::log) Unable to open events log file.");

            match writeln!(events_file, "{}", self.format_json()) {
                Ok(_d) => debug!("Audit event log written"),
                Err(e) => error!("Audit event could not be written, Err: [{}]", e)
            };
    }

    // ------------------------------------------------------------------------

    // Function to send events through network
    pub async fn send(&self, index: String) {
        let event = self.get_json();
        let config = unsafe { super::GCONFIG.clone().unwrap() };
        
        // Splunk endpoint integration
        if config.endpoint_type == "Splunk" {
            let data = json!({
                "source": self.node.clone(),
                "sourcetype": "_json",
                "event": event,
                "index": "fim_events"
            });
            debug!("Sending received event to Splunk integration, event: {}", data);
            let request_url = format!("{}/services/collector/event", config.endpoint_address);
            let client = Client::builder()
                .danger_accept_invalid_certs(config.insecure)
                .timeout(Duration::from_secs(30))
                .build().unwrap();
            match client
                .post(request_url)
                .header("Authorization", format!("Splunk {}", config.endpoint_token))
                .json(&data)
                .send()
                .await {
                    Ok(response) => debug!("Response received: {:?}",
                        response.text().await.unwrap()),
                    Err(e) => debug!("Error on request: {:?}", e)
            }
        // Elastic endpoint integration
        } else {
            let request_url = format!("{}/{}/_doc/{}", config.endpoint_address, index, self.id);
            let client = Client::builder()
                .danger_accept_invalid_certs(config.insecure)
                .timeout(Duration::from_secs(30))
                .build().unwrap();
            match client
                .post(request_url)
                .basic_auth(config.endpoint_user, Some(config.endpoint_pass))
                .json(&event)
                .send()
                .await {
                    Ok(response) => debug!("Response received: {:?}",
                        response.text().await.unwrap()),
                    Err(e) => debug!("Error on request: {:?}", e)
            }
        }
    }

    // ------------------------------------------------------------------------

    // Function to manage event destination
    pub async fn process(&self, destination: &str, index_name: String, config: config::Config){
        match destination {
            config::BOTH_MODE => {
                self.log(&config.get_events_file());
                self.send(index_name).await;
            },
            config::NETWORK_MODE => {
                self.send(index_name).await;
            },
            _ => self.log(&config.get_events_file())
        }
    }
}

// ----------------------------------------------------------------------------
fn get_field(map: HashMap<String, String>,field: &str) -> String {
    if map.contains_key(field) {
        map[field].clone()
    }else{
        String::from("UNKNOWN")
    }
}

// ----------------------------------------------------------------------------

pub fn get_parent(paths: Vec<HashMap<String, String>>, cwd: &str, config: config::Config) -> HashMap<String, String> {
    match paths.iter().find(|p|{
        utils::get_field((*p).clone(), "nametype") == "PARENT" &&
        config.path_in(p["name"].as_str(), cwd, config.audit.clone())
    }){
        Some(p) => p.clone(),
        None => get_item_path(paths.clone(), cwd, config.clone())
    }
}

// ----------------------------------------------------------------------------

pub fn get_item_path(paths: Vec<HashMap<String, String>>, cwd: &str, config: config::Config) -> HashMap<String, String> {
    match paths.iter().rfind(|p|{
        utils::get_field((*p).clone(), "nametype") != "PARENT" &&
        utils::get_field((*p).clone(), "nametype") != "UNKNOWN" &&
        config.path_in(p["name"].as_str(), cwd, config.audit.clone())
    }){
        Some(p) => p.clone(),
        None => get_parent(paths.clone(), cwd, config.clone())
    }
}

// ----------------------------------------------------------------------------

impl fmt::Debug for Event {
    fn fmt(&self, f: &mut fmt::Formatter<'_>) -> fmt::Result{
        f.debug_struct("")
            .field("id", &self.id)
            .field("path", &self.path)
            .field("operation", &self.operation)
            .field("file", &self.file)
            .field("file_size", &self.size)
            .field("timestamp", &self.timestamp)
            .field("proctitle", &self.proctitle)
            .field("cap_fver", &self.cap_fver)
            .field("inode", &self.inode)
            .field("cap_fp", &self.cap_fp)
            .field("cap_fe", &self.cap_fe)
            .field("item", &self.item)
            .field("cap_fi", &self.cap_fi)
            .field("dev", &self.dev)
            .field("mode", &self.mode)
            .field("cap_frootid", &self.cap_frootid)
            .field("ouid", &self.ouid)
            .field("paths", &self.paths)
            .field("cwd", &self.cwd)
            .field("syscall", &self.syscall)
            .field("ppid", &self.ppid)
            .field("comm", &self.comm)
            .field("fsuid", &self.fsuid)
            .field("pid", &self.pid)
            .field("a0", &self.a0)
            .field("a1", &self.a1)
            .field("a2", &self.a2)
            .field("a3", &self.a3)
            .field("arch", &self.arch)
            .field("auid", &self.auid)
            .field("items", &self.items)
            .field("gid", &self.gid)
            .field("euid", &self.euid)
            .field("sgid", &self.sgid)
            .field("uid", &self.uid)
            .field("tty", &self.tty)
            .field("success", &self.success)
            .field("exit", &self.exit)
            .field("ses", &self.ses)
            .field("key", &self.key)
            .field("suid", &self.suid)
            .field("egid", &self.egid)
            .field("fsgid", &self.fsgid)
            .field("exe", &self.exe)
            .finish()
    }
}

// ----------------------------------------------------------------------------

#[cfg(target_os = "linux")]
#[cfg(test)]
mod tests {
    use super::*;
    use crate::auditevent::Event;
    use crate::config::Config;
    use tokio_test::block_on;
    use std::fs;

    // ------------------------------------------------------------------------

    fn remove_test_file(filename: &str) {
        fs::remove_file(filename).unwrap()
    }

    fn initialize() {
        unsafe{
            super::super::GCONFIG = Some(config::Config::new(&utils::get_os(), None)); 
        }
    }

    fn create_empty_event() -> Event {
        Event {
            id: String::from(""), timestamp: String::from(""),
            hostname: String::from(""), node: String::from(""),
            version: String::from(""), path: String::from(""),
            file: String::from(""), size: 0, labels: Vec::new(),
            operation: String::from(""), checksum: String::from(""), fpid: 0,
            system: String::from(""), command: String::from(""),
            ogid: String::from(""), rdev: String::from(""),
            proctitle: String::from(""), cap_fver: String::from(""),
            inode: String::from(""), cap_fp: String::from(""),
            cap_fe: String::from(""), item: String::from(""),
            cap_fi: String::from(""), dev: String::from(""),
            mode: String::from(""), cap_frootid: String::from(""),
            ouid: String::from(""), paths: Vec::new(),
            cwd: String::from(""), syscall: String::from(""),
            ppid: String::from(""), comm: String::from(""),
            fsuid: String::from(""), pid: String::from(""),
            a0: String::from(""), a1: String::from(""),
            a2: String::from(""), a3: String::from(""),
            arch: String::from(""), auid: String::from(""),
            items: String::from(""), gid: String::from(""),
            euid: String::from(""), sgid: String::from(""),
            uid: String::from(""), tty: String::from(""),
            success: String::from(""), exit: String::from(""),
            ses: String::from(""), key: String::from(""),
            suid: String::from(""), egid: String::from(""),
            fsgid: String::from(""), exe: String::from(""),
            source: String::from("")
        }
    }

    fn create_test_event() -> Event {
        Event {
            id: String::from("ID"), timestamp: String::from("TIMESTAMP"),
            hostname: String::from("HOSTNAME"), node: String::from("NODE"),
            version: String::from("VERSION"), path: String::from("PATH"),
            file: String::from("FILE"), size: 0, labels: Vec::new(),
            operation: String::from("OPERATION"), checksum: String::from("CHECKSUM"),
            fpid: 0,
            system: String::from("SYSTEM"), command: String::from("COMMAND"),
            ogid: String::from("OGID"), rdev: String::from("RDEV"),
            proctitle: String::from("PROCTITLE"), cap_fver: String::from("CAP_FVER"),
            inode: String::from("INODE"), cap_fp: String::from("CAP_FP"),
            cap_fe: String::from("CAP_FE"), item: String::from("ITEM"),
            cap_fi: String::from("CAP_FI"), dev: String::from("DEV"),
            mode: String::from("MODE"), cap_frootid: String::from("CAP_FROOTID"),
            ouid: String::from("OUID"), paths: Vec::new(),
            cwd: String::from("CWD"), syscall: String::from("SYSCALL"),
            ppid: String::from("PPID"), comm: String::from("COMM"),
            fsuid: String::from("FSUID"), pid: String::from("PID"),
            a0: String::from("A0"), a1: String::from("A1"),
            a2: String::from("A2"), a3: String::from("A3"),
            arch: String::from("ARCH"), auid: String::from("AUID"),
            items: String::from("ITEMS"), gid: String::from("GID"),
            euid: String::from("EUID"), sgid: String::from("SGID"),
            uid: String::from("UID"), tty: String::from("TTY"),
            success: String::from("SUCCESS"), exit: String::from("EXIT"),
            ses: String::from("SES"), key: String::from("KEY"),
            suid: String::from("SUID"), egid: String::from("EGID"),
            fsgid: String::from("FSGID"), exe: String::from("EXE"),
            source: String::from("SOURCE")
        }
    }

    // ------------------------------------------------------------------------

    #[ignore] // Just for GH runner error (Passed on local)
    #[test]
    fn test_from() {
        if utils::get_os() == "linux" {
            let config = Config::new(&utils::get_os(),
                Some("test/unit/config/linux/audit_from_test.yml"));
            let syscall = HashMap::<String, String>::from([
                (String::from("syscall"), String::from("syscall")),
                (String::from("ppid"), String::from("ppid")),
                (String::from("comm"), String::from("comm")),
                (String::from("fsuid"), String::from("fsuid")),
                (String::from("pid"), String::from("pid")),
                (String::from("a0"), String::from("a0")),
                (String::from("a1"), String::from("a1")),
                (String::from("a2"), String::from("a2")),
                (String::from("a3"), String::from("a3")),
                (String::from("arch"), String::from("arch")),
                (String::from("auid"), String::from("auid")),
                (String::from("items"), String::from("items")),
                (String::from("gid"), String::from("gid")),
                (String::from("euid"), String::from("euid")),
                (String::from("sgid"), String::from("sgid")),
                (String::from("uid"), String::from("uid")),
                (String::from("tty"), String::from("tty")),
                (String::from("success"), String::from("success")),
                (String::from("exit"), String::from("exit")),
                (String::from("ses"), String::from("ses")),
                (String::from("key"), String::from("key")),
                (String::from("suid"), String::from("suid")),
                (String::from("egid"), String::from("egid")),
                (String::from("fsgid"), String::from("fsgid")),
                (String::from("exe"), String::from("exe"))
            ]);

            let cwd = HashMap::<String, String>::from([
                (String::from("cwd"), String::from("cwd"))
            ]);

            /*let parent = HashMap::<String, String>::from([
                (String::from("name"), String::from("/tmp"))
            ]);*/

            let mut test_file = fs::File::create("/etc/auditevent_test_from.txt").unwrap();
            test_file.write_all(b"Hello, world!").unwrap();

            let paths = Vec::from([
                HashMap::<String, String>::from([
                    (String::from("name"), String::from("/etc")),
                    (String::from("nametype"), String::from("PARENT"))
                ]),
                HashMap::<String, String>::from([
                    (String::from("nametype"), String::from("nametype")),
<<<<<<< HEAD
                    (String::from("name"), String::from("/etc/auditevent_test_from.txt")),
=======
                    (String::from("name"), String::from("/tmp/test.txt")),
>>>>>>> 49db90cb
                    (String::from("ogid"), String::from("ogid")),
                    (String::from("rdev"), String::from("rdev")),
                    (String::from("cap_fver"), String::from("cap_fver")),
                    (String::from("inode"), String::from("inode")),
                    (String::from("cap_fp"), String::from("cap_fp")),
                    (String::from("cap_fe"), String::from("cap_fe")),
                    (String::from("item"), String::from("item")),
                    (String::from("cap_fi"), String::from("cap_fi")),
                    (String::from("dev"), String::from("dev")),
                    (String::from("mode"), String::from("mode")),
                    (String::from("cap_frootid"), String::from("cap_frootid")),
                    (String::from("ouid"), String::from("ouid")),

                ])
            ]);

            /*let path = HashMap::<String, String>::from([
                (String::from("nametype"), String::from("nametype")),
                (String::from("name"), String::from("name")),
                (String::from("ogid"), String::from("ogid")),
                (String::from("rdev"), String::from("rdev")),
                (String::from("cap_fver"), String::from("cap_fver")),
                (String::from("inode"), String::from("inode")),
                (String::from("cap_fp"), String::from("cap_fp")),
                (String::from("cap_fe"), String::from("cap_fe")),
                (String::from("item"), String::from("item")),
                (String::from("cap_fi"), String::from("cap_fi")),
                (String::from("dev"), String::from("dev")),
                (String::from("mode"), String::from("mode")),
                (String::from("cap_frootid"), String::from("cap_frootid")),
                (String::from("ouid"), String::from("ouid")),
            ]);*/

            let proctitle = HashMap::<String, String>::from([
                (String::from("proctitle"), String::from("736564002D6900737C68656C6C6F7C4849217C670066696C6531302E747874")),
                (String::from("msg"), String::from("audit(1659026449.689:6434)"))
            ]);

            let event = Event::from(syscall.clone(), cwd.clone(), proctitle, paths.clone(), config.clone());
            assert_eq!(String::from("1659026449689"), event.timestamp);
            assert_eq!(utils::get_hostname(), event.hostname);
            assert_eq!(String::from("FIM"), event.node);
            assert_eq!(String::from(config::VERSION), event.version);
<<<<<<< HEAD
            assert_eq!(String::from("/etc"), event.path);
            assert_eq!(String::from("auditevent_test_from.txt"), event.file);
            assert_eq!(13, event.size);
=======
            assert_eq!(String::from("/tmp"), event.path);
            assert_eq!(String::from("test.txt"), event.file);
            assert_eq!(0, event.size);
>>>>>>> 49db90cb
            //assert_eq!(..., event.labels);
            //assert_eq!(..., event.parent);
            assert_eq!(String::from("nametype"), event.operation);
            assert_eq!(String::from("UNKNOWN"), event.checksum);
            assert_eq!(utils::get_pid(), event.fpid);
            assert_eq!(utils::get_os(), event.system);
            assert_eq!(String::from("sed -i s|hello|HI!|g file10.txt"), event.command);
            assert_eq!(String::from("ogid"), event.ogid);
            assert_eq!(String::from("rdev"), event.rdev);
            assert_eq!(String::from("736564002D6900737C68656C6C6F7C4849217C670066696C6531302E747874"), event.proctitle);
            assert_eq!(String::from("cap_fver"), event.cap_fver);
            assert_eq!(String::from("inode"), event.inode);
            assert_eq!(String::from("cap_fp"), event.cap_fp);
            assert_eq!(String::from("cap_fe"), event.cap_fe);
            assert_eq!(String::from("item"), event.item);
            assert_eq!(String::from("cap_fi"), event.cap_fi);
            assert_eq!(String::from("dev"), event.dev);
            assert_eq!(String::from("mode"), event.mode);
            assert_eq!(String::from("ouid"), event.ouid);
            assert_eq!(String::from("cwd"), event.cwd);
            assert_eq!(String::from("syscall"), event.syscall);
            assert_eq!(String::from("ppid"), event.ppid);
            assert_eq!(String::from("comm"), event.comm);
            assert_eq!(String::from("fsuid"), event.fsuid);
            assert_eq!(String::from("pid"), event.pid);
            assert_eq!(String::from("a0"), event.a0);
            assert_eq!(String::from("a1"), event.a1);
            assert_eq!(String::from("a2"), event.a2);
            assert_eq!(String::from("a3"), event.a3);
            assert_eq!(String::from("arch"), event.arch);
            assert_eq!(String::from("auid"), event.auid);
            assert_eq!(String::from("items"), event.items);
            assert_eq!(String::from("gid"), event.gid);
            assert_eq!(String::from("euid"), event.euid);
            assert_eq!(String::from("sgid"), event.sgid);
            assert_eq!(String::from("uid"), event.uid);
            assert_eq!(String::from("tty"), event.tty);
            assert_eq!(String::from("success"), event.success);
            assert_eq!(String::from("exit"), event.exit);
            assert_eq!(String::from("ses"), event.ses);
            assert_eq!(String::from("key"), event.key);
            assert_eq!(String::from("suid"), event.suid);
            assert_eq!(String::from("egid"), event.egid);
            assert_eq!(String::from("fsgid"), event.fsgid);
            assert_eq!(String::from("exe"), event.exe);
            assert_eq!(String::from("audit"), event.source);

            let proctitle = HashMap::<String, String>::from([
                (String::from("proctitle"), String::from("bash")),
                (String::from("msg"), String::from("audit(1659026449.689:6434)"))
            ]);
            let event = Event::from(syscall, cwd, proctitle, paths.clone(), config.clone());
            assert_eq!(String::from("bash"), event.proctitle);

            remove_test_file("/tmp/auditevent_test_from.txt");

        }
    }

    // ------------------------------------------------------------------------

    #[test]
    fn test_clone() {
        let event = create_test_event();
        let cloned = event.clone();
        assert_eq!(event.id, cloned.id);
        assert_eq!(event.timestamp, cloned.timestamp);
        assert_eq!(event.hostname, cloned.hostname);
        assert_eq!(event.node, cloned.node);
        assert_eq!(event.version, cloned.version);
        assert_eq!(event.path, cloned.path);
        assert_eq!(event.file, cloned.file);
        assert_eq!(event.size, cloned.size);
        assert_eq!(event.labels, cloned.labels);
        assert_eq!(event.operation, cloned.operation);
        assert_eq!(event.checksum, cloned.checksum);
        assert_eq!(event.fpid, cloned.fpid);
        assert_eq!(event.system, cloned.system);
        assert_eq!(event.command, cloned.command);
        assert_eq!(event.ogid, cloned.ogid);
        assert_eq!(event.rdev, cloned.rdev);
        assert_eq!(event.proctitle, cloned.proctitle);
        assert_eq!(event.cap_fver, cloned.cap_fver);
        assert_eq!(event.inode, cloned.inode);
        assert_eq!(event.cap_fp, cloned.cap_fp);
        assert_eq!(event.cap_fe, cloned.cap_fe);
        assert_eq!(event.item, cloned.item);
        assert_eq!(event.cap_fi, cloned.cap_fi);
        assert_eq!(event.dev, cloned.dev);
        assert_eq!(event.mode, cloned.mode);
        assert_eq!(event.cap_frootid, cloned.cap_frootid);
        assert_eq!(event.ouid, cloned.ouid);
        assert_eq!(event.paths, cloned.paths);
        //assert_eq!(event.parent, cloned.parent);
        assert_eq!(event.cwd, cloned.cwd);
        assert_eq!(event.syscall, cloned.syscall);
        assert_eq!(event.ppid, cloned.ppid);
        assert_eq!(event.comm, cloned.comm);
        assert_eq!(event.fsuid, cloned.fsuid);
        assert_eq!(event.pid, cloned.pid);
        assert_eq!(event.a0, cloned.a0);
        assert_eq!(event.a1, cloned.a1);
        assert_eq!(event.a2, cloned.a2);
        assert_eq!(event.a3, cloned.a3);
        assert_eq!(event.arch, cloned.arch);
        assert_eq!(event.auid, cloned.auid);
        assert_eq!(event.items, cloned.items);
        assert_eq!(event.gid, cloned.gid);
        assert_eq!(event.euid, cloned.euid);
        assert_eq!(event.sgid, cloned.sgid);
        assert_eq!(event.uid, cloned.uid);
        assert_eq!(event.tty, cloned.tty);
        assert_eq!(event.success, cloned.success);
        assert_eq!(event.exit, cloned.exit);
        assert_eq!(event.ses, cloned.ses);
        assert_eq!(event.key, cloned.key);
        assert_eq!(event.suid, cloned.suid);
        assert_eq!(event.egid, cloned.egid);
        assert_eq!(event.fsgid, cloned.fsgid);
        assert_eq!(event.exe, cloned.exe);
        assert_eq!(event.source, cloned.source);
    }

    // ------------------------------------------------------------------------

    #[test]
    fn test_is_empty() {
        let empty = create_empty_event();
        let event = create_test_event();
        assert_eq!(empty.is_empty(), true);
        assert_eq!(event.is_empty(), false);
    }

    // ------------------------------------------------------------------------

    #[test]
    fn test_get_json(){
        let event = create_test_event().get_json();
        assert_eq!(event["id"], "ID");
        assert_eq!(event["timestamp"], "TIMESTAMP");
        assert_eq!(event["hostname"], "HOSTNAME");
        assert_eq!(event["node"], "NODE");
        assert_eq!(event["version"], "VERSION");
        assert_eq!(event["path"], "PATH");
        assert_eq!(event["file"], "FILE");
        assert_eq!(event["file_size"], 0);
        //assert_eq!(event["labels"], Vec::<String>::new());
        assert_eq!(event["operation"], "OPERATION");
        assert_eq!(event["checksum"], "CHECKSUM");
        assert_eq!(event["fpid"], 0 as i8);
        assert_eq!(event["system"], "SYSTEM");
        assert_eq!(event["command"], "COMMAND");
        assert_eq!(event["ogid"], "OGID");
        assert_eq!(event["rdev"], "RDEV");
        assert_eq!(event["proctitle"], "PROCTITLE");
        assert_eq!(event["cap_fver"], "CAP_FVER");
        assert_eq!(event["inode"], "INODE");
        assert_eq!(event["cap_fp"], "CAP_FP");
        assert_eq!(event["cap_fe"], "CAP_FE");
        assert_eq!(event["item"], "ITEM");
        assert_eq!(event["cap_fi"], "CAP_FI");
        assert_eq!(event["dev"], "DEV");
        assert_eq!(event["mode"], "MODE");
        assert_eq!(event["cap_frootid"], "CAP_FROOTID");
        assert_eq!(event["ouid"], "OUID");
        //assert_eq!(event["parent"], HashMap::new());
        assert_eq!(event["cwd"], "CWD");
        assert_eq!(event["syscall"], "SYSCALL");
        assert_eq!(event["ppid"], "PPID");
        assert_eq!(event["comm"], "COMM");
        assert_eq!(event["fsuid"], "FSUID");
        assert_eq!(event["pid"], "PID");
        assert_eq!(event["a0"], "A0");
        assert_eq!(event["a1"], "A1");
        assert_eq!(event["a2"], "A2");
        assert_eq!(event["a3"], "A3");
        assert_eq!(event["arch"], "ARCH");
        assert_eq!(event["auid"], "AUID");
        assert_eq!(event["items"], "ITEMS");
        assert_eq!(event["gid"], "GID");
        assert_eq!(event["euid"], "EUID");
        assert_eq!(event["sgid"], "SGID");
        assert_eq!(event["uid"], "UID");
        assert_eq!(event["tty"], "TTY");
        assert_eq!(event["success"], "SUCCESS");
        assert_eq!(event["exit"], "EXIT");
        assert_eq!(event["ses"], "SES");
        assert_eq!(event["key"], "KEY");
        assert_eq!(event["suid"], "SUID");
        assert_eq!(event["egid"], "EGID");
        assert_eq!(event["fsgid"], "FSGID");
        assert_eq!(event["exe"], "EXE");
        assert_eq!(event["source"], "SOURCE");
    }

    // ------------------------------------------------------------------------

    #[test]
    fn test_format_json() {
        let json = create_test_event().format_json();
        let string = String::from("{\"a0\":\"A0\",\"a1\":\"A1\",\"a2\":\"A2\",\
            \"a3\":\"A3\",\"arch\":\"ARCH\",\"auid\":\"AUID\",\"cap_fe\":\"CAP_FE\",\
            \"cap_fi\":\"CAP_FI\",\"cap_fp\":\"CAP_FP\",\"cap_frootid\":\"CAP_FROOTID\",\
            \"cap_fver\":\"CAP_FVER\",\"checksum\":\"CHECKSUM\",\"comm\":\"COMM\",\
            \"command\":\"COMMAND\",\"cwd\":\"CWD\",\"dev\":\"DEV\",\"egid\":\"EGID\",\
            \"euid\":\"EUID\",\"exe\":\"EXE\",\"exit\":\"EXIT\",\"file\":\"FILE\",\
            \"file_size\":0,\"fpid\":0,\"fsgid\":\"FSGID\",\"fsuid\":\"FSUID\",\"gid\":\"GID\",\
            \"hostname\":\"HOSTNAME\",\"id\":\"ID\",\"inode\":\"INODE\",\
            \"item\":\"ITEM\",\"items\":\"ITEMS\",\"key\":\"KEY\",\"labels\":[],\
            \"mode\":\"MODE\",\"node\":\"NODE\",\"ogid\":\"OGID\",\
            \"operation\":\"OPERATION\",\"ouid\":\"OUID\",\"path\":\"PATH\",\
            \"paths\":[],\"pid\":\"PID\",\"ppid\":\"PPID\",\"proctitle\":\"PROCTITLE\",\
            \"rdev\":\"RDEV\",\"ses\":\"SES\",\"sgid\":\"SGID\",\"source\":\"SOURCE\",\
            \"success\":\"SUCCESS\",\"suid\":\"SUID\",\"syscall\":\"SYSCALL\",\
            \"system\":\"SYSTEM\",\"timestamp\":\"TIMESTAMP\",\"tty\":\"TTY\",\
            \"uid\":\"UID\",\"version\":\"VERSION\"}");
        assert_eq!(json, string);
    }

    // ------------------------------------------------------------------------

    #[test]
    fn test_log() {
        let filename = "test_log.json";
        let event = create_test_event();
        event.log(filename);

        let expected = "{\"a0\":\"A0\",\"a1\":\"A1\",\"a2\":\"A2\",\"a3\":\"A3\",\
            \"arch\":\"ARCH\",\"auid\":\"AUID\",\"cap_fe\":\"CAP_FE\",\
            \"cap_fi\":\"CAP_FI\",\"cap_fp\":\"CAP_FP\",\
            \"cap_frootid\":\"CAP_FROOTID\",\"cap_fver\":\"CAP_FVER\",\
            \"checksum\":\"CHECKSUM\",\"comm\":\"COMM\",\"command\":\"COMMAND\",\
            \"cwd\":\"CWD\",\"dev\":\"DEV\",\"egid\":\"EGID\",\"euid\":\"EUID\",\
            \"exe\":\"EXE\",\"exit\":\"EXIT\",\"file\":\"FILE\",\"file_size\":0,\"fpid\":0,\
            \"fsgid\":\"FSGID\",\"fsuid\":\"FSUID\",\"gid\":\"GID\",\
            \"hostname\":\"HOSTNAME\",\"id\":\"ID\",\"inode\":\"INODE\",\
            \"item\":\"ITEM\",\"items\":\"ITEMS\",\"key\":\"KEY\",\"labels\":[],\
            \"mode\":\"MODE\",\"node\":\"NODE\",\"ogid\":\"OGID\",\
            \"operation\":\"OPERATION\",\"ouid\":\"OUID\",\"path\":\"PATH\",\
            \"paths\":[],\"pid\":\"PID\",\"ppid\":\"PPID\",\
            \"proctitle\":\"PROCTITLE\",\"rdev\":\"RDEV\",\"ses\":\"SES\",\
            \"sgid\":\"SGID\",\"source\":\"SOURCE\",\"success\":\"SUCCESS\",\
            \"suid\":\"SUID\",\"syscall\":\"SYSCALL\",\"system\":\"SYSTEM\",\
            \"timestamp\":\"TIMESTAMP\",\"tty\":\"TTY\",\"uid\":\"UID\",\
            \"version\":\"VERSION\"}\n";

        let log = utils::read_file(filename);
        assert_eq!(log, expected);

        remove_test_file(filename);
    }

    // ------------------------------------------------------------------------

    #[test]
    #[should_panic]
    fn test_log_panic() {
        create_empty_event().log("");
    }

    // ------------------------------------------------------------------------

    #[test]
    fn test_send() {
        initialize();
        let event = create_test_event();
        block_on( event.send(String::from("test")) );
    }

    // ------------------------------------------------------------------------

    #[test]
    fn test_send_splunk() {
        initialize();
        let evt = create_test_event();
        unsafe {
            super::super::GCONFIG = Some(config::Config::new(&utils::get_os(), Some("test/unit/config/common/test_send_splunk.yml")));
        }
        block_on( evt.send(String::from("test")) );
    }

    // ------------------------------------------------------------------------

    #[test]
    fn test_process() {
        initialize();
        let config = Config::new(&utils::get_os(), None);
        let event = create_test_event();

        block_on(event.process(config::NETWORK_MODE, String::from("test"), config.clone()));
        block_on(event.process(config::FILE_MODE, String::from("test2"), config.clone()));
        block_on(event.process(config::BOTH_MODE, String::from("test3"), config.clone()));
    }

    // ------------------------------------------------------------------------

    #[test]
    fn test_event_fmt(){
        let out = format!("{:?}", create_test_event());
        let expected = " { id: \"ID\", path: \"PATH\", operation: \"OPERATION\", \
            file: \"FILE\", file_size: 0, timestamp: \"TIMESTAMP\", proctitle: \"PROCTITLE\", \
            cap_fver: \"CAP_FVER\", inode: \"INODE\", cap_fp: \"CAP_FP\", \
            cap_fe: \"CAP_FE\", item: \"ITEM\", cap_fi: \"CAP_FI\", dev: \"DEV\", \
            mode: \"MODE\", cap_frootid: \"CAP_FROOTID\", ouid: \"OUID\", paths: [], \
            cwd: \"CWD\", syscall: \"SYSCALL\", ppid: \"PPID\", comm: \"COMM\", \
            fsuid: \"FSUID\", pid: \"PID\", a0: \"A0\", a1: \"A1\", a2: \"A2\", \
            a3: \"A3\", arch: \"ARCH\", auid: \"AUID\", items: \"ITEMS\", \
            gid: \"GID\", euid: \"EUID\", sgid: \"SGID\", uid: \"UID\", \
            tty: \"TTY\", success: \"SUCCESS\", exit: \"EXIT\", ses: \"SES\", \
            key: \"KEY\", suid: \"SUID\", egid: \"EGID\", fsgid: \"FSGID\", exe: \"EXE\" }";

        assert_eq!(out, expected);
    }

}<|MERGE_RESOLUTION|>--- conflicted
+++ resolved
@@ -630,9 +630,6 @@
                 (String::from("name"), String::from("/tmp"))
             ]);*/
 
-            let mut test_file = fs::File::create("/etc/auditevent_test_from.txt").unwrap();
-            test_file.write_all(b"Hello, world!").unwrap();
-
             let paths = Vec::from([
                 HashMap::<String, String>::from([
                     (String::from("name"), String::from("/etc")),
@@ -640,11 +637,7 @@
                 ]),
                 HashMap::<String, String>::from([
                     (String::from("nametype"), String::from("nametype")),
-<<<<<<< HEAD
-                    (String::from("name"), String::from("/etc/auditevent_test_from.txt")),
-=======
                     (String::from("name"), String::from("/tmp/test.txt")),
->>>>>>> 49db90cb
                     (String::from("ogid"), String::from("ogid")),
                     (String::from("rdev"), String::from("rdev")),
                     (String::from("cap_fver"), String::from("cap_fver")),
@@ -688,15 +681,9 @@
             assert_eq!(utils::get_hostname(), event.hostname);
             assert_eq!(String::from("FIM"), event.node);
             assert_eq!(String::from(config::VERSION), event.version);
-<<<<<<< HEAD
-            assert_eq!(String::from("/etc"), event.path);
-            assert_eq!(String::from("auditevent_test_from.txt"), event.file);
-            assert_eq!(13, event.size);
-=======
             assert_eq!(String::from("/tmp"), event.path);
             assert_eq!(String::from("test.txt"), event.file);
             assert_eq!(0, event.size);
->>>>>>> 49db90cb
             //assert_eq!(..., event.labels);
             //assert_eq!(..., event.parent);
             assert_eq!(String::from("nametype"), event.operation);
@@ -750,8 +737,6 @@
             ]);
             let event = Event::from(syscall, cwd, proctitle, paths.clone(), config.clone());
             assert_eq!(String::from("bash"), event.proctitle);
-
-            remove_test_file("/tmp/auditevent_test_from.txt");
 
         }
     }
