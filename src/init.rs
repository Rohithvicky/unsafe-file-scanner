--- conflicted
+++ resolved
@@ -7,11 +7,9 @@
 
 
 pub fn init() -> (AppConfig, Ruleset) {
-<<<<<<< HEAD
-    use std::path::Path;
-    use simplelog::WriteLogger;
-    use simplelog::Config;
-    use std::fs;
+  use std::path::Path;
+  use simplelog::{ WriteLogger, ConfigBuilder, format_description };
+  use std::fs;
 
     println!("[INFO] Achiefs File Integrity Monitoring software starting!");
     println!("[INFO] Reading config...");
@@ -22,45 +20,6 @@
         Path::new( &cfg.clone().log_file
         ).parent().unwrap().to_str().unwrap()
     ).unwrap();
-
-    // Create logger output to write generated logs.
-    WriteLogger::init(
-        cfg.clone().get_level_filter(),
-        Config::default(),
-        fs::OpenOptions::new()
-            .create(true)
-            .append(true)
-            .open(cfg.clone().log_file)
-            .expect("Unable to open log file")
-    ).unwrap();
-
-    println!("[INFO] Configuration successfully read, forwarding output to log file.");
-    println!("[INFO] Log file: '{}'", cfg.clone().log_file);
-    println!("[INFO] Log level: '{}'", cfg.clone().log_level);
-
-    let ruleset = Ruleset::new(utils::get_os(), None);
-
-    let db = db::DB::new();
-    db.create_table();
-    println!("[INFO] Database created.");
-
-    println!("[INFO] Any error from this point will be logged in the log file.");
-    log_panics::init();
-    (cfg, ruleset)
-=======
-  use std::path::Path;
-  use simplelog::{ WriteLogger, ConfigBuilder, format_description };
-  use std::fs;
-
-  println!("[INFO] Achiefs File Integrity Monitoring software starting!");
-  println!("[INFO] Reading config...");
-  let cfg = AppConfig::new(utils::get_os(), None);
-
-  // Create folders to store logs based on config.yml
-  fs::create_dir_all(
-      Path::new( &cfg.clone().log_file
-      ).parent().unwrap().to_str().unwrap()
-  ).unwrap();
 
   // Modify the logger configuration
   let log_config = ConfigBuilder::new()
@@ -79,13 +38,17 @@
           .expect("Unable to open log file")
   ).unwrap();
 
-  println!("[INFO] Configuration successfully read, forwarding output to log file.");
-  println!("[INFO] Log file: '{}'", cfg.clone().log_file);
-  println!("[INFO] Log level: '{}'", cfg.clone().log_level);
+    println!("[INFO] Configuration successfully read, forwarding output to log file.");
+    println!("[INFO] Log file: '{}'", cfg.clone().log_file);
+    println!("[INFO] Log level: '{}'", cfg.clone().log_level);
 
-  let ruleset = Ruleset::new(utils::get_os(), None);  
+    let ruleset = Ruleset::new(utils::get_os(), None);
 
-  log_panics::init();
-  (cfg, ruleset)
->>>>>>> 4d650c56
+    let db = db::DB::new();
+    db.create_table();
+    println!("[INFO] Database created.");
+
+    println!("[INFO] Any error from this point will be logged in the log file.");
+    log_panics::init();
+    (cfg, ruleset)
 }