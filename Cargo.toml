--- conflicted
+++ resolved
@@ -16,14 +16,10 @@
 gethostname = "0.2.1"
 retry = "1.2.0"
 itertools = "0.10.3"
-<<<<<<< HEAD
 uuid = { version = "1.0.0", features = ["v4"] }
 reqwest = { version = "0.11", features = ["json", "stream"] }
 futures = "0.3.21"
 tokio = { version = "1.17.0", features = ["rt", "rt-multi-thread", "macros"] }
 tokio-util = { version = "0.7.1", features = ["codec"] }
 serde_json = "1.0.79"
-time = "0.3.9"
-=======
-uuid = { version = "1.0.0", features = ["v4"] }
->>>>>>> 910a97df
+time = "0.3.9"